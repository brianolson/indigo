--- conflicted
+++ resolved
@@ -423,15 +423,11 @@
 	return out, sub.cleanup, nil
 }
 
-<<<<<<< HEAD
-func sequenceForEvent(evt *XRPCStreamEvent) int64 {
+func SequenceForEvent(evt *XRPCStreamEvent) int64 {
 	return evt.Sequence()
 }
 
 func (evt *XRPCStreamEvent) Sequence() int64 {
-=======
-func SequenceForEvent(evt *XRPCStreamEvent) int64 {
->>>>>>> 54f03880
 	switch {
 	case evt == nil:
 		return -1
