--- conflicted
+++ resolved
@@ -54,6 +54,16 @@
 	Help: "Number of cache misses for ATProto identity lookups",
 })
 
+var identityRequestsCoalesced = promauto.NewCounter(prometheus.CounterOpts{
+	Name: "atproto_directory_identity_requests_coalesced",
+	Help: "Number of identity requests coalesced",
+})
+
+var handleRequestsCoalesced = promauto.NewCounter(prometheus.CounterOpts{
+	Name: "atproto_directory_handle_requests_coalesced",
+	Help: "Number of handle requests coalesced",
+})
+
 var _ Directory = (*CacheDirectory)(nil)
 
 // Capacity of zero means unlimited size. Similarly, ttl of zero means unlimited duration.
@@ -113,20 +123,14 @@
 	errC := make(chan error, 1)
 	actualLookup := false
 
-<<<<<<< HEAD
 	val, loaded := d.handleLookupChans.LoadOrStore(handle.String(), resC)
 	if loaded {
+		handleRequestsCoalesced.Inc()
 		// Wait for the result from the original goroutine
 		select {
 		case res := <-val.(chan syntax.DID):
 			return res, nil
 		case err := <-errC:
-=======
-	if !ok {
-		handleCacheMisses.Inc()
-		entry, err = d.updateHandle(ctx, h)
-		if err != nil {
->>>>>>> 9ac5e8ad
 			return "", err
 		case <-ctx.Done():
 			return "", ctx.Err()
@@ -134,7 +138,6 @@
 	} else {
 		actualLookup = true
 	}
-<<<<<<< HEAD
 
 	var did syntax.DID
 	var err error
@@ -142,18 +145,12 @@
 	// Perform actual lookup only if this goroutine is the one doing it
 	if actualLookup {
 		entry, err := d.updateHandle(ctx, handle)
-=======
-	if d.IsHandleStale(entry) {
-		handleCacheMisses.Inc()
-		entry, err = d.updateHandle(ctx, h)
->>>>>>> 9ac5e8ad
 		if err != nil {
 			errC <- err
 		} else {
 			did = entry.DID
 			resC <- did
 		}
-<<<<<<< HEAD
 		// Cleanup after sending result or error
 		d.handleLookupChans.Delete(handle.String())
 		close(resC)
@@ -166,12 +163,10 @@
 func (d *CacheDirectory) ResolveHandle(ctx context.Context, h syntax.Handle) (syntax.DID, error) {
 	entry, ok := d.handleCache.Get(h)
 	if ok && !d.IsHandleStale(&entry) {
+		handleCacheHits.Inc()
 		return entry.DID, entry.Err
-=======
-	} else {
-		handleCacheHits.Inc()
->>>>>>> 9ac5e8ad
-	}
+	}
+	handleCacheMisses.Inc()
 
 	did, err := d.coalescedResolveHandle(ctx, h)
 	if err != nil {
@@ -210,20 +205,14 @@
 	errC := make(chan error, 1)
 	actualLookup := false
 
-<<<<<<< HEAD
 	val, loaded := d.didLookupChans.LoadOrStore(did.String(), resC)
 	if loaded {
+		identityRequestsCoalesced.Inc()
 		// Wait for the result from the original goroutine
 		select {
 		case res := <-val.(chan *Identity):
 			return res, nil
 		case err := <-errC:
-=======
-	if !ok {
-		identityCacheMisses.Inc()
-		entry, err = d.updateDID(ctx, did)
-		if err != nil {
->>>>>>> 9ac5e8ad
 			return nil, err
 		case <-ctx.Done():
 			return nil, ctx.Err()
@@ -231,7 +220,6 @@
 	} else {
 		actualLookup = true
 	}
-<<<<<<< HEAD
 
 	var doc *Identity
 	var err error
@@ -239,18 +227,12 @@
 	// Perform actual lookup only if this goroutine is the one doing it
 	if actualLookup {
 		entry, err := d.updateDID(ctx, did)
-=======
-	if d.IsIdentityStale(entry) {
-		identityCacheMisses.Inc()
-		entry, err = d.updateDID(ctx, did)
->>>>>>> 9ac5e8ad
 		if err != nil {
 			errC <- err
 		} else {
 			doc = entry.Identity
 			resC <- doc
 		}
-<<<<<<< HEAD
 		// Cleanup after sending result or error
 		d.didLookupChans.Delete(did.String())
 		close(resC)
@@ -263,16 +245,14 @@
 func (d *CacheDirectory) LookupDID(ctx context.Context, did syntax.DID) (*Identity, error) {
 	entry, ok := d.identityCache.Get(did)
 	if ok && !d.IsIdentityStale(&entry) {
+		identityCacheHits.Inc()
 		return entry.Identity, entry.Err
 	}
+	identityCacheMisses.Inc()
 
 	doc, err := d.coalescedResolveDID(ctx, did)
 	if err != nil {
 		return nil, err
-=======
-	} else {
-		identityCacheHits.Inc()
->>>>>>> 9ac5e8ad
 	}
 	return doc, nil
 }
