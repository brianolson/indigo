#!/usr/bin/env python3
#
# pip install requests
#
# python3 resync_pdses.py --admin-key hunter2 --url http://myrelay:2470 host_per_line.txt

import csv
import json
import sys
import urllib.parse

import requests


# pds limits for POST /admin/pds/changeLimits
# {"host":"", "per_second": int, "per_hour": int, "per_day": int, "crawl_rate": int, "repo_limit": int}

limitsKeys = ('per_second', 'per_hour', 'per_day', 'crawl_rate', 'repo_limit')

def checkLimits(limits):
    for k in limits.keys():
        if k not in limitsKeys:
            raise Exception(f"unknown pds rate limits key {k!r}")
    return True

class relay:
    def __init__(self, args, headers=None, session=None):
        "rooturl string, headers dict or None, session requests.Session() or None"
        self.rooturl = args.url
        self.dryrun = args.dry_run
        self.headers = headers or dict()
        self.session = session or requests.Session()

    def resync(self, host):
        "host string"
        url = urllib.parse.urljoin(self.rooturl, '/admin/pds/resync')
        query = {"host": host}
        if self.dryrun:
            urlq = url + '?' + urllib.parse.urlencode(query)
            ch = curlHeaders(self.headers)
            print(f"curl --silent --data '' {ch} '{urlq}'")
            return
        response = self.session.post(url, params=query, headers=self.headers, data='')
        if response.status_code != 200:
            sys.stderr.write(f"{url}?host={host} : ({response.status_code}) ({response.text!r})\n")
        else:
            sys.stderr.write(f"{url}?host={host} : OK\n")

    def crawlAndSetLimits(self, host, limits):
        "host string, limits dict"
        pheaders = dict(self.headers)
        pheaders['Content-Type'] = 'application/json'
        url = urllib.parse.urljoin(self.rooturl, '/admin/pds/requestCrawl')
        response = self.session.post(url, headers=pheaders, data=json.dumps({"hostname": host}))
        if response.status_code != 200:
            sys.stderr.write(f"{url} {host} : {response.status_code} {response.text!r}\n")
            return
        if limits is None:
            sys.stderr.write(f"requestCrawl {host} OK\n")
            return
        url = urllib.parse.urljoin(self.rooturl, '/admin/pds/changeLimits')
        plimits = dict(limits)
        plimits["host"] = host
        response = self.session.post(url, headers=pheaders, data=json.dumps(plimits))
        if response.status_code != 200:
            sys.stderr.write(f"{url} {host} : {response.status_code} {response.text!r}\n")
            return
        sys.stderr.write(f"requestCrawl + changeLimits {host} OK\n")

    def block(self, host):
        "host string"
        url = urllib.parse.urljoin(self.rooturl, '/admin/pds/block')
        response = self.session.post(url, params={"host": host}, headers=self.headers, data='')
        if response.status_code != 200:
            sys.stderr.write(f"{url}?host={host} : ({response.status_code}) ({response.text!r})\n")
        else:
            sys.stderr.write(f"{url}?host={host} : OK\n")


<<<<<<< HEAD
# TODO: lift common parts of copy_pdses and resync_pdses
def fromtext(fin):
=======
def curlHeaders(headers):
    return ' '.join([f"-H '{k}: {v}'" for k,v in headers.items()])


def fromtext(args, relaySession, fin, limits):
>>>>>>> 55f9ed2a
    for line in fin:
        if not line:
            continue
        line = line.strip()
        if not line:
            continue
        if line[0] == '#':
            continue
        host = line
        yield host


def fromcsv(fin):
    reader = csv.DictReader(fin)
    for row in reader:
        host = row.get('host') or row.get('hostname')
        if not host:
            raise Exception("no host in: " + repr(list(keys(row))))
        yield host

def main():
    import argparse
    ap = argparse.ArgumentParser()
    ap.add_argument('input', default='-', help='host per line text file to read, - for stdin (default), detects .csv in filename')
    ap.add_argument('--csv', action='store_true', default=False, help='treat stdin as csv')
    ap.add_argument('--admin-key', default=None, help='relay auth bearer token', required=True)
    ap.add_argument('--url', default=None, help='base url to POST /admin/pds/resync', required=True)
    ap.add_argument('--resync', default=False, action='store_true', help='resync selected PDSes')
    ap.add_argument('--limits', default=None, help='json pds rate limits')
    ap.add_argument('--crawl', default=False, action='store_true', help='crawl & set limits')
    ap.add_argument('--dry-run', default=False, action='store_true', help='print URLs that would be used')
    args = ap.parse_args()

    headers = {'Authorization': 'Bearer ' + args.admin_key}

    relaySession = relay(args, headers)

    #url = urllib.parse.urljoin(args.url, '/admin/pds/resync')

    #sess = requests.Session()
    if args.crawl and args.resync:
        sys.stderr.write("should only specify one of --resync --crawl")
        sys.exit(1)
    if (not args.crawl) and (not args.resync):
        sys.stderr.write("should specify one of --resync --crawl")
        sys.exit(1)

    limits = None
    if args.limits:
        limits = json.loads(args.limits)
        checkLimits(limits)

    if args.input == '-':
        fin = sys.stdin
    else:
        fin = open(args.input, 'rt')
    if args.csv or args.input.endswith('.csv'):
        source = fromcsv(fin)
    else:
        source = fromtext(fin)
    for host in source:
        if args.crawl:
            relaySession.crawlAndSetLimits(host, limits)
        elif args.resync:
            relaySession.resync(host)
        elif args.block:
            relaySession.block(host)


if __name__ == '__main__':
    main()<|MERGE_RESOLUTION|>--- conflicted
+++ resolved
@@ -76,17 +76,11 @@
         else:
             sys.stderr.write(f"{url}?host={host} : OK\n")
 
-
-<<<<<<< HEAD
-# TODO: lift common parts of copy_pdses and resync_pdses
-def fromtext(fin):
-=======
 def curlHeaders(headers):
     return ' '.join([f"-H '{k}: {v}'" for k,v in headers.items()])
 
 
-def fromtext(args, relaySession, fin, limits):
->>>>>>> 55f9ed2a
+def fromtext(fin):
     for line in fin:
         if not line:
             continue
