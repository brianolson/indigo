--- conflicted
+++ resolved
@@ -195,7 +195,11 @@
 			EnvVars: []string{"RELAY_EVENT_PLAYBACK_TTL"},
 			Value:   72 * time.Hour,
 		},
-<<<<<<< HEAD
+		&cli.IntFlag{
+			Name:    "num-compaction-workers",
+			EnvVars: []string{"RELAY_NUM_COMPACTION_WORKERS"},
+			Value:   2,
+		},
 		&cli.BoolFlag{
 			Name:  "ex-sqlite-carstore",
 			Usage: "enable experimental sqlite carstore",
@@ -205,12 +209,6 @@
 			Name:  "ex-scylla-carstore",
 			Usage: "scylla server addresses for storage backend, probably comma separated, urfave/cli is unclear",
 			Value: &cli.StringSlice{},
-=======
-		&cli.IntFlag{
-			Name:    "num-compaction-workers",
-			EnvVars: []string{"RELAY_NUM_COMPACTION_WORKERS"},
-			Value:   2,
->>>>>>> 785ad188
 		},
 	}
 
