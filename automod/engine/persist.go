package engine

import (
	"context"
	"fmt"

	comatproto "github.com/bluesky-social/indigo/api/atproto"
	toolsozone "github.com/bluesky-social/indigo/api/ozone"
)

func (eng *Engine) persistCounters(ctx context.Context, eff *Effects) error {
	// TODO: dedupe this array
	for _, ref := range eff.CounterIncrements {
		if ref.Period != nil {
			err := eng.Counters.IncrementPeriod(ctx, ref.Name, ref.Val, *ref.Period)
			if err != nil {
				return err
			}
		} else {
			err := eng.Counters.Increment(ctx, ref.Name, ref.Val)
			if err != nil {
				return err
			}
		}
	}
	for _, ref := range eff.CounterDistinctIncrements {
		err := eng.Counters.IncrementDistinct(ctx, ref.Name, ref.Bucket, ref.Val)
		if err != nil {
			return err
		}
	}
	return nil
}

// Persists account-level moderation actions: new labels, new tags, new flags, new takedowns, and reports.
//
// If necessary, will "purge" identity and account caches, so that state updates will be picked up for subsequent events.
//
// Note that this method expects to run *before* counts are persisted (it accesses and updates some counts)
func (eng *Engine) persistAccountModActions(c *AccountContext) error {
	ctx := c.Ctx

	// de-dupe actions
	newLabels := dedupeLabelActions(c.effects.AccountLabels, c.Account.AccountLabels, c.Account.AccountNegatedLabels)
	existingTags := []string{}
	if c.Account.Private != nil {
		existingTags = c.Account.Private.AccountTags
	}
	newTags := dedupeTagActions(c.effects.AccountTags, existingTags)
	newFlags := dedupeFlagActions(c.effects.AccountFlags, c.Account.AccountFlags)

	// don't report the same account multiple times on the same day for the same reason. this is a quick check; we also query the mod service API just before creating the report.
	partialReports, err := eng.dedupeReportActions(ctx, c.Account.Identity.DID.String(), c.effects.AccountReports)
	if err != nil {
		return fmt.Errorf("de-duplicating reports: %w", err)
	}
	newReports, err := eng.circuitBreakReports(ctx, partialReports)
	if err != nil {
		return fmt.Errorf("circuit-breaking reports: %w", err)
	}
	newTakedown, err := eng.circuitBreakTakedown(ctx, c.effects.AccountTakedown && !c.Account.Takendown)
	if err != nil {
		return fmt.Errorf("circuit-breaking takedowns: %w", err)
	}
	newEscalation := c.effects.AccountEscalate
	if c.Account.Private != nil && c.Account.Private.ReviewState == ReviewStateEscalated {
		// de-dupe account escalation
		newEscalation = false
	} else {
		newEscalation, err = eng.circuitBreakModAction(ctx, newEscalation)
		if err != nil {
			return fmt.Errorf("circuit-breaking escalation: %w", err)
		}
	}
	newAcknowledge := c.effects.AccountAcknowledge
	if c.Account.Private != nil && (c.Account.Private.ReviewState == "closed" || c.Account.Private.ReviewState == "none") {
		// de-dupe account escalation
		newAcknowledge = false
	} else {
		newAcknowledge, err = eng.circuitBreakModAction(ctx, newAcknowledge)
		if err != nil {
			return fmt.Errorf("circuit-breaking acknowledge: %w", err)
		}
	}

<<<<<<< HEAD
	anyModActions := newTakedown || newEscalation || newAcknowledge || len(newLabels) > 0 || len(newFlags) > 0 || len(newReports) > 0
=======
	anyModActions := newTakedown || newEscalation || newAcknowledge || len(newLabels) > 0 || len(newTags) > 0 || len(newFlags) > 0 || len(newReports) > 0
>>>>>>> 0fc4c7e2
	if anyModActions && eng.Notifier != nil {
		for _, srv := range dedupeStrings(c.effects.NotifyServices) {
			if err := eng.Notifier.SendAccount(ctx, srv, c); err != nil {
				c.Logger.Error("failed to deliver notification", "service", srv, "err", err)
			}
		}
	}

	// flags don't require admin auth
	if len(newFlags) > 0 {
		for _, val := range newFlags {
			// note: WithLabelValues is a prometheus label, not an atproto label
			actionNewFlagCount.WithLabelValues("record", val).Inc()
		}
		eng.Flags.Add(ctx, c.Account.Identity.DID.String(), newFlags)
	}

	// if we can't actually talk to service, bail out early
	if eng.OzoneClient == nil {
		if anyModActions {
			c.Logger.Warn("not persisting actions, mod service client not configured")
		}
		return nil
	}

	xrpcc := eng.OzoneClient

	if len(newLabels) > 0 {
		c.Logger.Info("labeling account", "newLabels", newLabels)
		for _, val := range newLabels {
			// note: WithLabelValues is a prometheus label, not an atproto label
			actionNewLabelCount.WithLabelValues("account", val).Inc()
		}
		comment := "[automod]: auto-labeling account"
		_, err := toolsozone.ModerationEmitEvent(ctx, xrpcc, &toolsozone.ModerationEmitEvent_Input{
			CreatedBy: xrpcc.Auth.Did,
			Event: &toolsozone.ModerationEmitEvent_Input_Event{
				ModerationDefs_ModEventLabel: &toolsozone.ModerationDefs_ModEventLabel{
					CreateLabelVals: newLabels,
					NegateLabelVals: []string{},
					Comment:         &comment,
				},
			},
			Subject: &toolsozone.ModerationEmitEvent_Input_Subject{
				AdminDefs_RepoRef: &comatproto.AdminDefs_RepoRef{
					Did: c.Account.Identity.DID.String(),
				},
			},
		})
		if err != nil {
			c.Logger.Error("failed to create account labels", "err", err)
		}
	}

	if len(newTags) > 0 {
		c.Logger.Info("tagging account", "newTags", newTags)
		for _, val := range newTags {
			// note: WithLabelValues is a prometheus label, not an atproto label
			actionNewTagCount.WithLabelValues("account", val).Inc()
		}
		comment := "[automod]: auto-tagging account"
		_, err := toolsozone.ModerationEmitEvent(ctx, xrpcc, &toolsozone.ModerationEmitEvent_Input{
			CreatedBy: xrpcc.Auth.Did,
			Event: &toolsozone.ModerationEmitEvent_Input_Event{
				ModerationDefs_ModEventTag: &toolsozone.ModerationDefs_ModEventTag{
					Add:     newTags,
					Remove:  []string{},
					Comment: &comment,
				},
			},
			Subject: &toolsozone.ModerationEmitEvent_Input_Subject{
				AdminDefs_RepoRef: &comatproto.AdminDefs_RepoRef{
					Did: c.Account.Identity.DID.String(),
				},
			},
		})
		if err != nil {
			c.Logger.Error("failed to create account tags", "err", err)
		}
	}

	// reports are additionally de-duped when persisting the action, so track with a flag
	createdReports := false
	for _, mr := range newReports {
		created, err := eng.createReportIfFresh(ctx, xrpcc, c.Account.Identity.DID, mr)
		if err != nil {
			c.Logger.Error("failed to create account report", "err", err)
		}
		if created {
			createdReports = true
		}
	}

	if newTakedown {
		c.Logger.Warn("account-takedown")
		actionNewTakedownCount.WithLabelValues("account").Inc()
		comment := "[automod]: auto account-takedown"
		_, err := toolsozone.ModerationEmitEvent(ctx, xrpcc, &toolsozone.ModerationEmitEvent_Input{
			CreatedBy: xrpcc.Auth.Did,
			Event: &toolsozone.ModerationEmitEvent_Input_Event{
				ModerationDefs_ModEventTakedown: &toolsozone.ModerationDefs_ModEventTakedown{
					Comment: &comment,
				},
			},
			Subject: &toolsozone.ModerationEmitEvent_Input_Subject{
				AdminDefs_RepoRef: &comatproto.AdminDefs_RepoRef{
					Did: c.Account.Identity.DID.String(),
				},
			},
		})
		if err != nil {
			c.Logger.Error("failed to execute account takedown", "err", err)
		}

		// we don't want to escalate if there is a takedown
		newEscalation = false
	}

	if newEscalation {
		c.Logger.Warn("account-escalate")
		actionNewEscalationCount.WithLabelValues("account").Inc()
		comment := "[automod]: auto account-escalation"
		_, err := toolsozone.ModerationEmitEvent(ctx, xrpcc, &toolsozone.ModerationEmitEvent_Input{
			CreatedBy: xrpcc.Auth.Did,
			Event: &toolsozone.ModerationEmitEvent_Input_Event{
				ModerationDefs_ModEventEscalate: &toolsozone.ModerationDefs_ModEventEscalate{
					Comment: &comment,
				},
			},
			Subject: &toolsozone.ModerationEmitEvent_Input_Subject{
				AdminDefs_RepoRef: &comatproto.AdminDefs_RepoRef{
					Did: c.Account.Identity.DID.String(),
				},
			},
		})
		if err != nil {
			c.Logger.Error("failed to execute account escalation", "err", err)
		}
<<<<<<< HEAD
	}

	if newAcknowledge {
		c.Logger.Warn("account-acknowledge")
		actionNewAcknowledgeCount.WithLabelValues("account").Inc()
		comment := "[automod]: auto account-acknowledge"
		_, err := toolsozone.ModerationEmitEvent(ctx, xrpcc, &toolsozone.ModerationEmitEvent_Input{
			CreatedBy: xrpcc.Auth.Did,
			Event: &toolsozone.ModerationEmitEvent_Input_Event{
				ModerationDefs_ModEventAcknowledge: &toolsozone.ModerationDefs_ModEventAcknowledge{
					Comment: &comment,
				},
			},
			Subject: &toolsozone.ModerationEmitEvent_Input_Subject{
				AdminDefs_RepoRef: &comatproto.AdminDefs_RepoRef{
					Did: c.Account.Identity.DID.String(),
				},
			},
		})
		if err != nil {
			c.Logger.Error("failed to execute account acknowledge", "err", err)
		}
	}

	needCachePurge := newTakedown || newEscalation || newAcknowledge || len(newLabels) > 0 || len(newFlags) > 0 || createdReports
=======
	}

	if newAcknowledge {
		c.Logger.Warn("account-acknowledge")
		actionNewAcknowledgeCount.WithLabelValues("account").Inc()
		comment := "[automod]: auto account-acknowledge"
		_, err := toolsozone.ModerationEmitEvent(ctx, xrpcc, &toolsozone.ModerationEmitEvent_Input{
			CreatedBy: xrpcc.Auth.Did,
			Event: &toolsozone.ModerationEmitEvent_Input_Event{
				ModerationDefs_ModEventAcknowledge: &toolsozone.ModerationDefs_ModEventAcknowledge{
					Comment: &comment,
				},
			},
			Subject: &toolsozone.ModerationEmitEvent_Input_Subject{
				AdminDefs_RepoRef: &comatproto.AdminDefs_RepoRef{
					Did: c.Account.Identity.DID.String(),
				},
			},
		})
		if err != nil {
			c.Logger.Error("failed to execute account acknowledge", "err", err)
		}
	}

	needCachePurge := newTakedown || newEscalation || newAcknowledge || len(newLabels) > 0 || len(newTags) > 0 || len(newFlags) > 0 || createdReports
>>>>>>> 0fc4c7e2
	if needCachePurge {
		return eng.PurgeAccountCaches(ctx, c.Account.Identity.DID)
	}

	return nil
}

// Persists some record-level state: labels, tags, takedowns, reports.
//
// NOTE: this method currently does *not* persist record-level flags to any storage, and does not de-dupe most actions, on the assumption that the record is new (from firehose) and has no existing mod state.
func (eng *Engine) persistRecordModActions(c *RecordContext) error {
	ctx := c.Ctx
	if err := eng.persistAccountModActions(&c.AccountContext); err != nil {
		return err
	}

	atURI := c.RecordOp.ATURI().String()
	newLabels := dedupeStrings(c.effects.RecordLabels)
	newTags := dedupeStrings(c.effects.RecordTags)
	if (len(newLabels) > 0 || len(newTags) > 0) && eng.OzoneClient != nil {
		// fetch existing record labels, tags, etc
		rv, err := toolsozone.ModerationGetRecord(ctx, eng.OzoneClient, c.RecordOp.CID.String(), c.RecordOp.ATURI().String())
		if err != nil {
			// NOTE: there is a frequent 4xx error here from Ozone because this record has not been indexed yet
			c.Logger.Warn("failed to fetch private record metadata from Ozone", "err", err)
		} else {
			var existingLabels []string
			var negLabels []string
			for _, lbl := range rv.Labels {
				if lbl.Neg != nil && *lbl.Neg == true {
					negLabels = append(negLabels, lbl.Val)
				} else {
					existingLabels = append(existingLabels, lbl.Val)
				}
			}
			existingLabels = dedupeStrings(existingLabels)
			negLabels = dedupeStrings(negLabels)
			newLabels = dedupeLabelActions(newLabels, existingLabels, negLabels)
			existingTags := []string{}
			if rv.Moderation != nil && rv.Moderation.SubjectStatus != nil && rv.Moderation.SubjectStatus.Tags != nil {
				existingTags = rv.Moderation.SubjectStatus.Tags
			}
			newTags = dedupeTagActions(newTags, existingTags)
		}
	}

	newFlags := dedupeStrings(c.effects.RecordFlags)
	if len(newFlags) > 0 {
		// fetch existing flags, and de-dupe
		existingFlags, err := eng.Flags.Get(ctx, atURI)
		if err != nil {
			return fmt.Errorf("failed checking record flag cache: %w", err)
		}
		newFlags = dedupeFlagActions(newFlags, existingFlags)
	}

	// don't report the same record multiple times on the same day for the same reason. this is a quick check; we also query the mod service API just before creating the report.
	partialReports, err := eng.dedupeReportActions(ctx, atURI, c.effects.RecordReports)
	if err != nil {
		return fmt.Errorf("de-duplicating reports: %w", err)
	}
	newReports, err := eng.circuitBreakReports(ctx, partialReports)
	if err != nil {
		return fmt.Errorf("failed to circuit break reports: %w", err)
	}
	newTakedown, err := eng.circuitBreakTakedown(ctx, c.effects.RecordTakedown)
	if err != nil {
		return fmt.Errorf("failed to circuit break takedowns: %w", err)
	}
	// @TODO: should we check for existing escalation? there doesn't seem to be an existing flag for this at record level
	newEscalation, err := eng.circuitBreakModAction(ctx, c.effects.RecordEscalate)
	if err != nil {
		return fmt.Errorf("circuit-breaking escalation: %w", err)
	}
	// @TODO: should we check if the subject is already acked? there doesn't seem to be an existing flag for this at record level
	newAcknowledge, err := eng.circuitBreakModAction(ctx, c.effects.RecordAcknowledge)
	if err != nil {
		return fmt.Errorf("circuit-breaking acknowledge: %w", err)
	}

<<<<<<< HEAD
	if newEscalation || newAcknowledge || newTakedown || len(newLabels) > 0 || len(newFlags) > 0 || len(newReports) > 0 {
=======
	if newTakedown || len(newLabels) > 0 || len(newTags) > 0 || len(newFlags) > 0 || len(newReports) > 0 {
>>>>>>> 0fc4c7e2
		if eng.Notifier != nil {
			for _, srv := range dedupeStrings(c.effects.NotifyServices) {
				if err := eng.Notifier.SendRecord(ctx, srv, c); err != nil {
					c.Logger.Error("failed to deliver notification", "service", srv, "err", err)
				}
			}
		}
	}

	// flags don't require admin auth
	if len(newFlags) > 0 {
		for _, val := range newFlags {
			// note: WithLabelValues is a prometheus label, not an atproto label
			actionNewFlagCount.WithLabelValues("record", val).Inc()
		}
		eng.Flags.Add(ctx, atURI, newFlags)
	}

	// exit early
<<<<<<< HEAD
	if !newAcknowledge && !newEscalation && !newTakedown && len(newLabels) == 0 && len(newReports) == 0 {
=======
	if !newTakedown && len(newLabels) == 0 && len(newTags) == 0 && len(newReports) == 0 {
>>>>>>> 0fc4c7e2
		return nil
	}

	if eng.OzoneClient == nil {
		c.Logger.Warn("not persisting actions because mod service client not configured")
		return nil
	}

	if c.RecordOp.CID == nil {
		c.Logger.Warn("skipping record actions because CID is nil, can't construct strong ref")
		return nil
	}
	cid := *c.RecordOp.CID
	strongRef := comatproto.RepoStrongRef{
		Cid: cid.String(),
		Uri: atURI,
	}

	xrpcc := eng.OzoneClient
	if len(newLabels) > 0 {
		c.Logger.Info("labeling record", "newLabels", newLabels)
		for _, val := range newLabels {
			// note: WithLabelValues is a prometheus label, not an atproto label
			actionNewLabelCount.WithLabelValues("record", val).Inc()
		}
		comment := "[automod]: auto-labeling record"
		_, err := toolsozone.ModerationEmitEvent(ctx, xrpcc, &toolsozone.ModerationEmitEvent_Input{
			CreatedBy: xrpcc.Auth.Did,
			Event: &toolsozone.ModerationEmitEvent_Input_Event{
				ModerationDefs_ModEventLabel: &toolsozone.ModerationDefs_ModEventLabel{
					CreateLabelVals: newLabels,
					NegateLabelVals: []string{},
					Comment:         &comment,
				},
			},
			Subject: &toolsozone.ModerationEmitEvent_Input_Subject{
				RepoStrongRef: &strongRef,
			},
		})
		if err != nil {
			c.Logger.Error("failed to create record label", "err", err)
		}
	}

	if len(newTags) > 0 {
		c.Logger.Info("tagging record", "newTags", newTags)
		for _, val := range newTags {
			// note: WithLabelValues is a prometheus label, not an atproto label
			actionNewTagCount.WithLabelValues("record", val).Inc()
		}
		comment := "[automod]: auto-tagging record"
		_, err := toolsozone.ModerationEmitEvent(ctx, xrpcc, &toolsozone.ModerationEmitEvent_Input{
			CreatedBy: xrpcc.Auth.Did,
			Event: &toolsozone.ModerationEmitEvent_Input_Event{
				ModerationDefs_ModEventTag: &toolsozone.ModerationDefs_ModEventTag{
					Add:     newTags,
					Remove:  []string{},
					Comment: &comment,
				},
			},
			Subject: &toolsozone.ModerationEmitEvent_Input_Subject{
				RepoStrongRef: &strongRef,
			},
		})
		if err != nil {
			c.Logger.Error("failed to create record tag", "err", err)
		}
	}

	for _, mr := range newReports {
		_, err := eng.createRecordReportIfFresh(ctx, xrpcc, c.RecordOp.ATURI(), c.RecordOp.CID, mr)
		if err != nil {
			c.Logger.Error("failed to create record report", "err", err)
		}
	}

	if newTakedown {
		c.Logger.Warn("record-takedown")
		actionNewTakedownCount.WithLabelValues("record").Inc()
		comment := "[automod]: automated record-takedown"
		_, err := toolsozone.ModerationEmitEvent(ctx, xrpcc, &toolsozone.ModerationEmitEvent_Input{
			CreatedBy: xrpcc.Auth.Did,
			Event: &toolsozone.ModerationEmitEvent_Input_Event{
				ModerationDefs_ModEventTakedown: &toolsozone.ModerationDefs_ModEventTakedown{
					Comment: &comment,
				},
			},
			Subject: &toolsozone.ModerationEmitEvent_Input_Subject{
				RepoStrongRef: &strongRef,
			},
			SubjectBlobCids: dedupeStrings(c.effects.BlobTakedowns),
		})
		if err != nil {
			c.Logger.Error("failed to execute record takedown", "err", err)
		}
	}

<<<<<<< HEAD
	if newEscalation {
		c.Logger.Warn("record-escalation")
		actionNewEscalationCount.WithLabelValues("record").Inc()
		comment := "[automod]: automated record-escalation"
		_, err := toolsozone.ModerationEmitEvent(ctx, xrpcc, &toolsozone.ModerationEmitEvent_Input{
			CreatedBy: xrpcc.Auth.Did,
			Event: &toolsozone.ModerationEmitEvent_Input_Event{
				ModerationDefs_ModEventEscalate: &toolsozone.ModerationDefs_ModEventEscalate{
					Comment: &comment,
				},
			},
			Subject: &toolsozone.ModerationEmitEvent_Input_Subject{
				RepoStrongRef: &strongRef,
			},
		})
		if err != nil {
			c.Logger.Error("failed to execute record escalation", "err", err)
		}
	}

	if newAcknowledge {
		c.Logger.Warn("record-acknowledge")
		actionNewAcknowledgeCount.WithLabelValues("record").Inc()
		comment := "[automod]: automated record-acknowledge"
		_, err := toolsozone.ModerationEmitEvent(ctx, xrpcc, &toolsozone.ModerationEmitEvent_Input{
			CreatedBy: xrpcc.Auth.Did,
			Event: &toolsozone.ModerationEmitEvent_Input_Event{
				ModerationDefs_ModEventAcknowledge: &toolsozone.ModerationDefs_ModEventAcknowledge{
					Comment: &comment,
				},
			},
			Subject: &toolsozone.ModerationEmitEvent_Input_Subject{
				RepoStrongRef: &strongRef,
			},
		})
		if err != nil {
			c.Logger.Error("failed to execute record acknowledge", "err", err)
		}
	}
=======
>>>>>>> 0fc4c7e2
	return nil
}<|MERGE_RESOLUTION|>--- conflicted
+++ resolved
@@ -83,11 +83,7 @@
 		}
 	}
 
-<<<<<<< HEAD
-	anyModActions := newTakedown || newEscalation || newAcknowledge || len(newLabels) > 0 || len(newFlags) > 0 || len(newReports) > 0
-=======
 	anyModActions := newTakedown || newEscalation || newAcknowledge || len(newLabels) > 0 || len(newTags) > 0 || len(newFlags) > 0 || len(newReports) > 0
->>>>>>> 0fc4c7e2
 	if anyModActions && eng.Notifier != nil {
 		for _, srv := range dedupeStrings(c.effects.NotifyServices) {
 			if err := eng.Notifier.SendAccount(ctx, srv, c); err != nil {
@@ -226,7 +222,6 @@
 		if err != nil {
 			c.Logger.Error("failed to execute account escalation", "err", err)
 		}
-<<<<<<< HEAD
 	}
 
 	if newAcknowledge {
@@ -251,34 +246,7 @@
 		}
 	}
 
-	needCachePurge := newTakedown || newEscalation || newAcknowledge || len(newLabels) > 0 || len(newFlags) > 0 || createdReports
-=======
-	}
-
-	if newAcknowledge {
-		c.Logger.Warn("account-acknowledge")
-		actionNewAcknowledgeCount.WithLabelValues("account").Inc()
-		comment := "[automod]: auto account-acknowledge"
-		_, err := toolsozone.ModerationEmitEvent(ctx, xrpcc, &toolsozone.ModerationEmitEvent_Input{
-			CreatedBy: xrpcc.Auth.Did,
-			Event: &toolsozone.ModerationEmitEvent_Input_Event{
-				ModerationDefs_ModEventAcknowledge: &toolsozone.ModerationDefs_ModEventAcknowledge{
-					Comment: &comment,
-				},
-			},
-			Subject: &toolsozone.ModerationEmitEvent_Input_Subject{
-				AdminDefs_RepoRef: &comatproto.AdminDefs_RepoRef{
-					Did: c.Account.Identity.DID.String(),
-				},
-			},
-		})
-		if err != nil {
-			c.Logger.Error("failed to execute account acknowledge", "err", err)
-		}
-	}
-
 	needCachePurge := newTakedown || newEscalation || newAcknowledge || len(newLabels) > 0 || len(newTags) > 0 || len(newFlags) > 0 || createdReports
->>>>>>> 0fc4c7e2
 	if needCachePurge {
 		return eng.PurgeAccountCaches(ctx, c.Account.Identity.DID)
 	}
@@ -359,11 +327,7 @@
 		return fmt.Errorf("circuit-breaking acknowledge: %w", err)
 	}
 
-<<<<<<< HEAD
-	if newEscalation || newAcknowledge || newTakedown || len(newLabels) > 0 || len(newFlags) > 0 || len(newReports) > 0 {
-=======
-	if newTakedown || len(newLabels) > 0 || len(newTags) > 0 || len(newFlags) > 0 || len(newReports) > 0 {
->>>>>>> 0fc4c7e2
+	if newEscalation || newAcknowledge || newTakedown || len(newLabels) > 0 || len(newTags) > 0 || len(newFlags) > 0 || len(newReports) > 0 {
 		if eng.Notifier != nil {
 			for _, srv := range dedupeStrings(c.effects.NotifyServices) {
 				if err := eng.Notifier.SendRecord(ctx, srv, c); err != nil {
@@ -383,11 +347,7 @@
 	}
 
 	// exit early
-<<<<<<< HEAD
-	if !newAcknowledge && !newEscalation && !newTakedown && len(newLabels) == 0 && len(newReports) == 0 {
-=======
-	if !newTakedown && len(newLabels) == 0 && len(newTags) == 0 && len(newReports) == 0 {
->>>>>>> 0fc4c7e2
+	if !newAcknowledge && !newEscalation && !newTakedown && len(newLabels) == 0 && len(newTags) == 0 && len(newReports) == 0 {
 		return nil
 	}
 
@@ -485,7 +445,6 @@
 		}
 	}
 
-<<<<<<< HEAD
 	if newEscalation {
 		c.Logger.Warn("record-escalation")
 		actionNewEscalationCount.WithLabelValues("record").Inc()
@@ -525,7 +484,5 @@
 			c.Logger.Error("failed to execute record acknowledge", "err", err)
 		}
 	}
-=======
->>>>>>> 0fc4c7e2
 	return nil
 }